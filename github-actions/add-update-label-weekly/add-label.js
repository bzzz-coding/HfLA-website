// Import modules
const findLinkedIssue = require('../utils/find-linked-issue');
var fs = require("fs");
// Global variables
var github;
var context;
const statusUpdatedLabel = 'Status: Updated'; // If an issue has been cross-referenced or commented on by the assignee within the past 7 days, it's considered updated and should have the 'Status: Updated' label
const toUpdateLabel = 'To Update !'; // If the last time an issue was cross-referenced or commented on by the assignee was 7 days ago, but within the past 14 days, add the 'To Update !' label; if the issue has never been commented on by the assignee, check the date when the contributor was (self-)assigned, and add this label if they were assigned 7 days ago
const inactiveLabel = '2 weeks inactive'; // If the last time an issue was cross-referenced or commented on by the assignee was 14 days ago, add the '2 weeks inactive' label; if the issue has never been commented on by the assignee, check the date when the contributor was (self-)assigned, and add this label if they were assigned 14 days ago


const updatedByDays = 3; // number of days ago to check for to update label
const inactiveUpdatedByDays = 14; // number of days ago to check for inactive label
const commentByDays = 7; // number of days ago to check for comment by assignee
const threeDayCutoffTime = new Date()
threeDayCutoffTime.setDate(threeDayCutoffTime.getDate() - updatedByDays)
const sevenDayCutoffTime = new Date()
sevenDayCutoffTime.setDate(sevenDayCutoffTime.getDate() - commentByDays)
const fourteenDayCutoffTime = new Date()
fourteenDayCutoffTime.setDate(fourteenDayCutoffTime.getDate() - inactiveUpdatedByDays)

/**
 * The main function, which retrieves issues from a specific column in a specific project, before examining the timeline of each issue for outdatedness. If outdated, the old status label is removed, and an updated is requested. Otherwise, the issue is labeled as updated.
 * @param {Object} g github object from actions/github-script 
 * @param {Object} c context object from actions/github-script 
 * @param {Number} columnId a number presenting a specific column to examine, supplied by GitHub secrets
 */

// when called, this function loops through all issues in the `In Progress` column of the Project Board
async function main({ g, c }, columnId) {
  github = g;
  context = c;
  // Retrieve all issue numbers from a column
  const issueNums = getIssueNumsFromColumn(columnId);
  for await (let issueNum of issueNums) {
    const assignees = await getAssignees(issueNum);
    // Error catching.
    if (assignees.length === 0) {
      console.log(`Assignee not found, skipping issue #${issueNum}`)
      continue
    }
    // get events timeline of the issue
    const timeline = await getTimeline(issueNum);

    // Add and remove labels as well as post comment if the issue's timeline indicates the issue is inactive, to be updated or up to date accordingly 
    // responseObject has two properties: {result: true/false, labels: [string]}
    const responseObject = isTimelineOutdated(timeline, issueNum, assignees)

    if (responseObject.result === true && responseObject.labels === toUpdateLabel) { // 7-day outdated, add 'To Update !' label
      console.log(`Going to ask for an update now for issue #${issueNum}`);
      await removeLabels(issueNum, statusUpdatedLabel, inactiveLabel);
      await addLabels(issueNum, responseObject.labels);
      await postComment(issueNum, assignees, toUpdateLabel);
    } else if (responseObject.result === true && responseObject.labels === inactiveLabel) { // 14-day outdated, add '2 Weeks Inactive' label
      console.log(`Going to ask for an update now for issue #${issueNum}`);
      await removeLabels(issueNum, toUpdateLabel, statusUpdatedLabel);
      await addLabels(issueNum, responseObject.labels);
      await postComment(issueNum, assignees, inactiveLabel);
    } else if (responseObject.result === false && responseObject.labels === statusUpdatedLabel) { // Updated within 3 days, retain 'Status: Updated' label if there is one
      await removeLabels(issueNum, toUpdateLabel, inactiveLabel);
    } else if (responseObject.result === false && responseObject.labels === '') { // Updated between 3 and 7 days, or recently assigned, remove all three update-related labels
      console.log(`No updates needed for issue #${issueNum}`);
      await removeLabels(issueNum, toUpdateLabel, inactiveLabel, statusUpdatedLabel);
    }
  }
}

/**
 * Generator that returns issue numbers from cards in a column.
 * @param {Number} columnId the id of the column in GitHub's database
 * @returns an Array of issue numbers
 */
async function* getIssueNumsFromColumn(columnId) {
  let page = 1;
  while (page < 100) {
    try {
      const results = await github.projects.listCards({
        column_id: columnId,
        per_page: 100,
        page: page
      });
      if (results.data.length) {
        for (let card of results.data) {
          if (card.hasOwnProperty('content_url')) {
            const arr = card.content_url.split('/');
            yield arr.pop()
          }
        }
      } else {
        return
      }
    } catch {
      continue
    } finally {
      page++;
    }
  }
}
/**
 * Function that returns the timeline of an issue.
 * @param {Number} issueNum the issue's number 
 * @returns an Array of Objects containing the issue's timeline of events
 */

async function getTimeline(issueNum) {
  let arra = []
  let page = 1
  while (true) {
    try {
      const results = await github.issues.listEventsForTimeline({
        owner: context.repo.owner,
        repo: context.repo.repo,
        issue_number: issueNum,
        per_page: 100,
        page: page,
      });
      if (results.data.length) {
        arra = arra.concat(results.data);
      } else {
        break
      }
    } catch (err) {
      console.log(error);
      continue
    }
    finally {
      page++
    }
  }
  return arra
}

/**
 * Assesses whether the timeline is outdated.
 * @param {Array} timeline a list of events in the timeline of an issue, retrieved from the issues API
 * @param {Number} issueNum the issue's number
 * @param {String} assignees a list of the issue's assignee's username
 * @returns true if timeline indicates the issue is outdated and inactive, false if not; also returns appropriate labels
 * Note: Outdated means that the assignee did not make a linked PR or comment within the sevendaycutoffTime (see global variables), while inactive is for 14 days
 */

<<<<<<< HEAD
// assignees is an arrays of `login`'s
function isTimelineOutdated(timeline, issueNum, assignees) {
  let lastAssignedTimestamp = null;
  let lastCommentTimestamp = null;

  for (let i = timeline.length - 1; i >= 0; i--) {
    let eventObj = timeline[i];
    let eventType = eventObj.event;

    // if cross-referenced and fixed/resolved/closed by assignee, remove all update-related labels
    if (eventType === 'cross-referenced' && isLinkedIssue(eventObj, issueNum) && assignees.includes(eventObj.actor.login)) { // isLinkedIssue checks if the 'body'(comment) of the event mentioned closing/fixing/resolving this current issue
      console.log(`Issue fixed/resolved/closed by assignee, remove all update-related labels`);
      return { result: true, labels: '' }
    }

    let eventTimestamp = eventObj.updated_at || eventObj.created_at;

    // update the lastCommentTimestamp if this is the last (most recent) comment by an assignee
    if (!lastCommentTimestamp && eventType === 'commented' && isCommentByAssignees(eventObj, assignees)) {
      lastCommentTimestamp = eventTimestamp;
    }

    // update the lastAssignedTimestamp if this is the last (most recent) time an assignee was assigned to the issue
    else if (!lastAssignedTimestamp && eventType === 'assigned' && assignees.includes(eventObj.assignee.login)) {
      lastAssignedTimestamp = eventTimestamp;
    }
  }

  if (lastCommentTimestamp && isMomentRecent(lastCommentTimestamp, threeDayCutoffTime)) { // if commented within 3 days
    console.log(`Commented by assignee within 3 days, retain 'Status: Updated' label`);
    return { result: false, labels: statusUpdatedLabel } // retain updated label, remove the other two
  }

  if (lastAssignedTimestamp && isMomentRecent(lastAssignedTimestamp, threeDayCutoffTime)) { // if an assignee was assigned within 7 days
    console.log(`Assigned by assignee within 7 days, no update-related labels should be used`);
    return { result: false, labels: '' } // remove all three labels
  }

  if ((lastCommentTimestamp && isMomentRecent(lastCommentTimestamp, sevenDayCutoffTime)) || (lastAssignedTimestamp && isMomentRecent(lastAssignedTimestamp, sevenDayCutoffTime))) { // if updated within 7 days
    console.log(`Commented by assignee or assigned between 3 and 7 days, no update-related labels should be used`);
    return { result: false, labels: '' } // remove all three labels
  }

  if ((lastCommentTimestamp && isMomentRecent(lastCommentTimestamp, fourteenDayCutoffTime)) || (lastAssignedTimestamp && isMomentRecent(lastAssignedTimestamp, fourteenDayCutoffTime))) { // if last comment was between 7-14 days, or no comment but an assginee was assigned during this period, issue is outdated and add 'To Update !' label
    console.log(`Commented by assignee or assigned between 7 and 14 days, use 'To Update !' label`);
    return { result: true, labels: toUpdateLabel }
  }

  // if no comment or assigning found within 14 days, issue is outdated and add '2 weeks inactive' label
  return { result: true, labels: inactiveLabel }
}

=======
async function isTimelineOutdated(timeline, issueNum, assignees) {
  assignedWithinFourteenDays = false;
	for await (let [index, moment] of timeline.entries()) {
		if (isMomentRecent(moment.created_at, threeDayCutoffTime)) { // all the events of an issue within last three days will return true
			if (moment.event == 'cross-referenced' && isLinkedIssue(moment, issueNum) && assignees == moment.actor.login) { // checks if cross referenced within last three days 
				return {result: false, labels: statusUpdatedLabel}
			}
			else if (moment.event == 'commented' && isCommentByAssignees(moment, assignees)) { // checks if commented within last three days 
				return {result: false, labels: statusUpdatedLabel}
			}
      else if (moment.event == 'assigned' && assignees == moment.assignee)
      {
        assignedWithinFourteenDays = true;
      }
			else if (index === timeline.length-1 && (Date.parse(timeline[0].created_at) < fourteenDayCutoffTime.valueOf())) { // returns true if issue was created before 14 days after comparing the two dates in millisecond format  
				return {result: true, labels: inactiveLabel}
			}
			else if (index === timeline.length-1 && (Date.parse(timeline[0].created_at) < threeDayCutoffTime.valueOf())) { // returns true if issue was created before 3 days
				return {result: true, labels: toUpdateLabel}
			}
			else if (index === timeline.length-1) { // returns true if above two else ifs are false meaning issue was created within last 3 days
				return {result: true, labels: statusUpdatedLabel}
			}
		}
		else if (isMomentRecent(moment.created_at, sevenDayCutoffTime)) { // all the events of an issue between three and seven days will return true
			if (moment.event == 'cross-referenced' && isLinkedIssue(moment, issueNum) && assignees == moment.actor.login) { // checks if cross referenced between 3 and 7 days
				console.log('between 3 and 7 cross referenced');
				return {result: false, labels: statusUpdatedLabel}
			}
			else if (moment.event == 'commented' && isCommentByAssignees(moment, assignees)) { // checks if commented between 3 and 7 days
				console.log('between 3 and 7 commented');
				return {result: false, labels: statusUpdatedLabel}
			}
      else if (moment.event == 'assigned' && assignees == moment.assignee)
      {
        assignedWithinFourteenDays = true;
      }
			else if (index === timeline.length-1 && (Date.parse(timeline[0].created_at) < fourteenDayCutoffTime.valueOf())) { // returns true if issue was created before 14 days after comparing the two dates in millisecond format  
				return {result: true, labels: inactiveLabel}
			}
			else if (index === timeline.length-1) { // returns true if the latest event created is between 3 and 7 days  
				return {result: true, labels: toUpdateLabel}
			}
		}
		else if (isMomentRecent(moment.created_at, fourteenDayCutoffTime)) { // all the events of an issue between seven and fourteen days will return true
			if (moment.event == 'cross-referenced' && isLinkedIssue(moment, issueNum) && assignees == moment.actor.login) { // checks if cross referenced between 7 and 14 days
				console.log('between 7 and 14 cross referenced');
				return {result: false, labels: statusUpdatedLabel}
			}
      else if (moment.event == 'commented' && isCommentByAssignees(moment, assignees)) { // checks if commented between 3 and 7 days
				console.log('between 7 and 14 commented');
				return {result: false, labels: statusUpdatedLabel}
			}
      else if (moment.event == 'assigned' && assignees == moment.assignee)
      {
        assignedWithinFourteenDays = true;
      }
			else if (index === timeline.length-1 && (Date.parse(timeline[0].created_at) < fourteenDayCutoffTime.valueOf())) { // returns true if issue was created before 14 days after comparing the two dates in millisecond format  
				return {result: true, labels: inactiveLabel}  
			}
			else if (index === timeline.length-1) { // returns true if the latest event created is between 7 and 14 days  
				return {result: true, labels: toUpdateLabel}
			}
		}
		else    { // all the events of an issue older than fourteen days will be processed here
			if (moment.event == 'cross-referenced' && isLinkedIssue(moment, issueNum) && assignees == moment.actor.login) { // checks if cross referenced older than fourteen days
				console.log('14 day event cross referenced');
				return {result: false, labels: statusUpdatedLabel}
			}
			else if (index === timeline.length-1) { // returns true if the latest event created is older than 14 days  
				return {result: true, labels: inactiveLabel}
			}
		}
	}
  if (assignedWithinFourteenDays)
    return {result: true, labels: toUpdateLabel}
}	
>>>>>>> adab80a1

/**
 * Removes labels from a specified issue
 * @param {Number} issueNum an issue's number
 * @param {Array} labels an array containing the labels to remove (captures the rest of the parameters)
 */
async function removeLabels(issueNum, ...labels) {
  for (let label of labels) {
    try {
      // https://octokit.github.io/rest.js/v18#issues-remove-label
      await github.issues.removeLabel({
        owner: context.repo.owner,
        repo: context.repo.repo,
        issue_number: issueNum,
        name: label,
      });
      console.log(`Removed "${label}" from issue #${issueNum}`);
    } catch (err) {
      console.error(`Function failed to remove labels. Please refer to the error below: \n `, err);
    }
  }
}
/**
 * Adds labels to a specified issue
 * @param {Number} issueNum an issue's number
 * @param {Array} labels an array containing the labels to add (captures the rest of the parameters)
 */
async function addLabels(issueNum, ...labels) {
  try {
    // https://octokit.github.io/rest.js/v18#issues-add-labels
    await github.issues.addLabels({
      owner: context.repo.owner,
      repo: context.repo.repo,
      issue_number: issueNum,
      labels: labels,
    });
    console.log(`Added these labels to issue #${issueNum}: ${labels}`);
    // If an error is found, the rest of the script does not stop.
  } catch (err) {
    console.error(`Function failed to add labels. Please refer to the error below: \n `, err);
  }
}
async function postComment(issueNum, assignees, labelString) {
  try {
    const assigneeString = createAssigneeString(assignees);
    const instructions = formatComment(assigneeString, labelString);
    await github.issues.createComment({
      owner: context.repo.owner,
      repo: context.repo.repo,
      issue_number: issueNum,
      body: instructions,
    });
  } catch (err) {
    console.error(`Function failed to post comments. Please refer to the error below: \n `, err);
  }
}
/***********************
*** HELPER FUNCTIONS ***
***********************/
function isMomentRecent(dateString, cutoffTime) {
  const dateStringObj = new Date(dateString);

  if (dateStringObj >= cutoffTime) {
    return true
  } else {
    return false
  }
}


function isLinkedIssue(data, issueNum) {
  return findLinkedIssue(data.source.issue.body) == issueNum
}
function isCommentByAssignees(data, assignees) {
  return assignees.includes(data.actor.login)
}
async function getAssignees(issueNum) {
  try {
    const results = await github.issues.get({
      owner: context.repo.owner,
      repo: context.repo.repo,
      issue_number: issueNum,
    });
    const assigneesData = results.data.assignees;
    assigneesLogins = filterForAssigneesLogins(assigneesData);
    return assigneesLogins
  } catch (err) {
    console.error(`Function failed to get assignees. Please refer to the error below: \n `, err);
    return null
  }
}
function filterForAssigneesLogins(data) {
  logins = [];
  for (let item of data) {
    logins.push(item.login);
  }
  return logins
}
function createAssigneeString(assignees) {
  const assigneeString = [];
  for (let assignee of assignees) {
    assigneeString.push(`@${assignee}`);
  }
  return assigneeString.join(', ')
}
function formatComment(assignees, labelString) {
  const path = './github-actions/add-update-label-weekly/update-instructions-template.md'
  const text = fs.readFileSync(path).toString('utf-8');
  const options = {
    dateStyle: 'full',
    timeStyle: 'short',
    timeZone: 'America/Los_Angeles',
    timeZoneName: 'short',
  }
  const cutoffTimeString = sevenDayCutoffTime.toLocaleString('en-US', options);
  let completedInstuctions = text.replace('${assignees}', assignees).replace('${cutoffTime}', cutoffTimeString).replace('${label}', labelString);
  return completedInstuctions
}

module.exports = main<|MERGE_RESOLUTION|>--- conflicted
+++ resolved
@@ -4,11 +4,9 @@
 // Global variables
 var github;
 var context;
-const statusUpdatedLabel = 'Status: Updated'; // If an issue has been cross-referenced or commented on by the assignee within the past 7 days, it's considered updated and should have the 'Status: Updated' label
-const toUpdateLabel = 'To Update !'; // If the last time an issue was cross-referenced or commented on by the assignee was 7 days ago, but within the past 14 days, add the 'To Update !' label; if the issue has never been commented on by the assignee, check the date when the contributor was (self-)assigned, and add this label if they were assigned 7 days ago
-const inactiveLabel = '2 weeks inactive'; // If the last time an issue was cross-referenced or commented on by the assignee was 14 days ago, add the '2 weeks inactive' label; if the issue has never been commented on by the assignee, check the date when the contributor was (self-)assigned, and add this label if they were assigned 14 days ago
-
-
+const statusUpdatedLabel = 'Status: Updated';
+const toUpdateLabel = 'To Update !';
+const inactiveLabel = '2 weeks inactive';
 const updatedByDays = 3; // number of days ago to check for to update label
 const inactiveUpdatedByDays = 14; // number of days ago to check for inactive label
 const commentByDays = 7; // number of days ago to check for comment by assignee
@@ -25,46 +23,44 @@
  * @param {Object} c context object from actions/github-script 
  * @param {Number} columnId a number presenting a specific column to examine, supplied by GitHub secrets
  */
-
-// when called, this function loops through all issues in the `In Progress` column of the Project Board
 async function main({ g, c }, columnId) {
-  github = g;
-  context = c;
-  // Retrieve all issue numbers from a column
-  const issueNums = getIssueNumsFromColumn(columnId);
-  for await (let issueNum of issueNums) {
-    const assignees = await getAssignees(issueNum);
-    // Error catching.
-    if (assignees.length === 0) {
-      console.log(`Assignee not found, skipping issue #${issueNum}`)
-      continue
-    }
-    // get events timeline of the issue
-    const timeline = await getTimeline(issueNum);
-
-    // Add and remove labels as well as post comment if the issue's timeline indicates the issue is inactive, to be updated or up to date accordingly 
-    // responseObject has two properties: {result: true/false, labels: [string]}
-    const responseObject = isTimelineOutdated(timeline, issueNum, assignees)
-
-    if (responseObject.result === true && responseObject.labels === toUpdateLabel) { // 7-day outdated, add 'To Update !' label
+	github = g;
+	context = c;
+	// Retrieve all issue numbers from a column
+	const issueNums = getIssueNumsFromColumn(columnId);
+	for await (let issueNum of issueNums) {
+		const timeline = await getTimeline(issueNum);
+		const timelineArray = Array.from(timeline);
+		const assignees = await getAssignees(issueNum);
+		// Error catching.
+		if (assignees.length === 0) {
+		  console.log(`Assignee not found, skipping issue #${issueNum}`)
+		  continue
+		}
+		
+		// Add and remove labels as well as post comment if the issue's timeline indicates the issue is inactive, to be updated or up to date accordingly 
+		const responseObject = await isTimelineOutdated(timeline, issueNum, assignees)
+
+
+		if (responseObject.result === true && responseObject.labels === toUpdateLabel) { // 7-day outdated, add 'To Update !' label
       console.log(`Going to ask for an update now for issue #${issueNum}`);
       await removeLabels(issueNum, statusUpdatedLabel, inactiveLabel);
       await addLabels(issueNum, responseObject.labels);
-      await postComment(issueNum, assignees, toUpdateLabel);
+      await postComment(issueNum, assignees);
     } else if (responseObject.result === true && responseObject.labels === inactiveLabel) { // 14-day outdated, add '2 Weeks Inactive' label
       console.log(`Going to ask for an update now for issue #${issueNum}`);
       await removeLabels(issueNum, toUpdateLabel, statusUpdatedLabel);
       await addLabels(issueNum, responseObject.labels);
-      await postComment(issueNum, assignees, inactiveLabel);
+      await postComment(issueNum, assignees);
     } else if (responseObject.result === false && responseObject.labels === statusUpdatedLabel) { // Updated within 3 days, retain 'Status: Updated' label if there is one
       await removeLabels(issueNum, toUpdateLabel, inactiveLabel);
     } else if (responseObject.result === false && responseObject.labels === '') { // Updated between 3 and 7 days, or recently assigned, remove all three update-related labels
       console.log(`No updates needed for issue #${issueNum}`);
       await removeLabels(issueNum, toUpdateLabel, inactiveLabel, statusUpdatedLabel);
     }
-  }
-}
-
+	}
+}	
+		
 /**
  * Generator that returns issue numbers from cards in a column.
  * @param {Number} columnId the id of the column in GitHub's database
@@ -136,12 +132,10 @@
  * @param {Number} issueNum the issue's number
  * @param {String} assignees a list of the issue's assignee's username
  * @returns true if timeline indicates the issue is outdated and inactive, false if not; also returns appropriate labels
- * Note: Outdated means that the assignee did not make a linked PR or comment within the sevendaycutoffTime (see global variables), while inactive is for 14 days
- */
-
-<<<<<<< HEAD
-// assignees is an arrays of `login`'s
-function isTimelineOutdated(timeline, issueNum, assignees) {
+ * Note: Outdated means that the assignee did not make a linked PR or comment within the sevenDayCutoffTime (see global variables), while inactive is for 14 days
+ */
+
+function isTimelineOutdated(timeline, issueNum, assignees) { // assignees is an arrays of `login`'s
   let lastAssignedTimestamp = null;
   let lastCommentTimestamp = null;
 
@@ -191,86 +185,6 @@
   // if no comment or assigning found within 14 days, issue is outdated and add '2 weeks inactive' label
   return { result: true, labels: inactiveLabel }
 }
-
-=======
-async function isTimelineOutdated(timeline, issueNum, assignees) {
-  assignedWithinFourteenDays = false;
-	for await (let [index, moment] of timeline.entries()) {
-		if (isMomentRecent(moment.created_at, threeDayCutoffTime)) { // all the events of an issue within last three days will return true
-			if (moment.event == 'cross-referenced' && isLinkedIssue(moment, issueNum) && assignees == moment.actor.login) { // checks if cross referenced within last three days 
-				return {result: false, labels: statusUpdatedLabel}
-			}
-			else if (moment.event == 'commented' && isCommentByAssignees(moment, assignees)) { // checks if commented within last three days 
-				return {result: false, labels: statusUpdatedLabel}
-			}
-      else if (moment.event == 'assigned' && assignees == moment.assignee)
-      {
-        assignedWithinFourteenDays = true;
-      }
-			else if (index === timeline.length-1 && (Date.parse(timeline[0].created_at) < fourteenDayCutoffTime.valueOf())) { // returns true if issue was created before 14 days after comparing the two dates in millisecond format  
-				return {result: true, labels: inactiveLabel}
-			}
-			else if (index === timeline.length-1 && (Date.parse(timeline[0].created_at) < threeDayCutoffTime.valueOf())) { // returns true if issue was created before 3 days
-				return {result: true, labels: toUpdateLabel}
-			}
-			else if (index === timeline.length-1) { // returns true if above two else ifs are false meaning issue was created within last 3 days
-				return {result: true, labels: statusUpdatedLabel}
-			}
-		}
-		else if (isMomentRecent(moment.created_at, sevenDayCutoffTime)) { // all the events of an issue between three and seven days will return true
-			if (moment.event == 'cross-referenced' && isLinkedIssue(moment, issueNum) && assignees == moment.actor.login) { // checks if cross referenced between 3 and 7 days
-				console.log('between 3 and 7 cross referenced');
-				return {result: false, labels: statusUpdatedLabel}
-			}
-			else if (moment.event == 'commented' && isCommentByAssignees(moment, assignees)) { // checks if commented between 3 and 7 days
-				console.log('between 3 and 7 commented');
-				return {result: false, labels: statusUpdatedLabel}
-			}
-      else if (moment.event == 'assigned' && assignees == moment.assignee)
-      {
-        assignedWithinFourteenDays = true;
-      }
-			else if (index === timeline.length-1 && (Date.parse(timeline[0].created_at) < fourteenDayCutoffTime.valueOf())) { // returns true if issue was created before 14 days after comparing the two dates in millisecond format  
-				return {result: true, labels: inactiveLabel}
-			}
-			else if (index === timeline.length-1) { // returns true if the latest event created is between 3 and 7 days  
-				return {result: true, labels: toUpdateLabel}
-			}
-		}
-		else if (isMomentRecent(moment.created_at, fourteenDayCutoffTime)) { // all the events of an issue between seven and fourteen days will return true
-			if (moment.event == 'cross-referenced' && isLinkedIssue(moment, issueNum) && assignees == moment.actor.login) { // checks if cross referenced between 7 and 14 days
-				console.log('between 7 and 14 cross referenced');
-				return {result: false, labels: statusUpdatedLabel}
-			}
-      else if (moment.event == 'commented' && isCommentByAssignees(moment, assignees)) { // checks if commented between 3 and 7 days
-				console.log('between 7 and 14 commented');
-				return {result: false, labels: statusUpdatedLabel}
-			}
-      else if (moment.event == 'assigned' && assignees == moment.assignee)
-      {
-        assignedWithinFourteenDays = true;
-      }
-			else if (index === timeline.length-1 && (Date.parse(timeline[0].created_at) < fourteenDayCutoffTime.valueOf())) { // returns true if issue was created before 14 days after comparing the two dates in millisecond format  
-				return {result: true, labels: inactiveLabel}  
-			}
-			else if (index === timeline.length-1) { // returns true if the latest event created is between 7 and 14 days  
-				return {result: true, labels: toUpdateLabel}
-			}
-		}
-		else    { // all the events of an issue older than fourteen days will be processed here
-			if (moment.event == 'cross-referenced' && isLinkedIssue(moment, issueNum) && assignees == moment.actor.login) { // checks if cross referenced older than fourteen days
-				console.log('14 day event cross referenced');
-				return {result: false, labels: statusUpdatedLabel}
-			}
-			else if (index === timeline.length-1) { // returns true if the latest event created is older than 14 days  
-				return {result: true, labels: inactiveLabel}
-			}
-		}
-	}
-  if (assignedWithinFourteenDays)
-    return {result: true, labels: toUpdateLabel}
-}	
->>>>>>> adab80a1
 
 /**
  * Removes labels from a specified issue
@@ -313,10 +227,10 @@
     console.error(`Function failed to add labels. Please refer to the error below: \n `, err);
   }
 }
-async function postComment(issueNum, assignees, labelString) {
+async function postComment(issueNum, assignees) {
   try {
     const assigneeString = createAssigneeString(assignees);
-    const instructions = formatComment(assigneeString, labelString);
+    const instructions = formatComment(assigneeString);
     await github.issues.createComment({
       owner: context.repo.owner,
       repo: context.repo.repo,
@@ -376,7 +290,7 @@
   }
   return assigneeString.join(', ')
 }
-function formatComment(assignees, labelString) {
+function formatComment(assignees) {
   const path = './github-actions/add-update-label-weekly/update-instructions-template.md'
   const text = fs.readFileSync(path).toString('utf-8');
   const options = {
@@ -385,8 +299,8 @@
     timeZone: 'America/Los_Angeles',
     timeZoneName: 'short',
   }
-  const cutoffTimeString = sevenDayCutoffTime.toLocaleString('en-US', options);
-  let completedInstuctions = text.replace('${assignees}', assignees).replace('${cutoffTime}', cutoffTimeString).replace('${label}', labelString);
+  const cutoffTimeString = threeDayCutoffTime.toLocaleString('en-US', options);
+  let completedInstuctions = text.replace('${assignees}', assignees).replace('${cutoffTime}', cutoffTimeString);
   return completedInstuctions
 }
 
